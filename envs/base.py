--- conflicted
+++ resolved
@@ -1,10 +1,6 @@
 import random
-<<<<<<< HEAD
-from .CartpoleBalance import CartPoleEnv_template
-=======
 from CartpoleBalance import CartPoleEnv_template
 from CartpoleSwingup import CartPoleSwingUpEnv_template
->>>>>>> 7e454784
 
 # context limits - [low, default, high] TODO: take from sunblaze_envs
 CARTPOLE_BALANCE_LIMITS = {
